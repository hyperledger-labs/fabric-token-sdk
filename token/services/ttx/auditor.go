/*
Copyright IBM Corp. All Rights Reserved.

SPDX-License-Identifier: Apache-2.0
*/

package ttx

import (
	"context"
	"encoding/base64"

	view2 "github.com/hyperledger-labs/fabric-smart-client/platform/view"
	"github.com/hyperledger-labs/fabric-smart-client/platform/view/services/hash"
	"github.com/hyperledger-labs/fabric-smart-client/platform/view/view"
	"github.com/hyperledger-labs/fabric-token-sdk/token"
	"github.com/hyperledger-labs/fabric-token-sdk/token/services/auditdb"
	"github.com/hyperledger-labs/fabric-token-sdk/token/services/auditor"
	"github.com/hyperledger-labs/fabric-token-sdk/token/services/db/driver"
	"github.com/hyperledger-labs/fabric-token-sdk/token/services/tokens"
	"github.com/hyperledger-labs/fabric-token-sdk/token/services/ttxdb"
	session2 "github.com/hyperledger-labs/fabric-token-sdk/token/services/utils/json/session"
	view3 "github.com/hyperledger-labs/fabric-token-sdk/token/services/utils/view"
	"github.com/pkg/errors"
	"go.opentelemetry.io/otel/trace"
	"go.uber.org/zap/zapcore"
)

type TxAuditor struct {
	w                       *token.AuditorWallet
	auditor                 *auditor.Auditor
	auditDB                 *auditdb.DB
	transactionInfoProvider *TransactionInfoProvider
}

func NewAuditor(sp token.ServiceProvider, w *token.AuditorWallet) (*TxAuditor, error) {
	backend := auditor.New(sp, w)
	auditDB, err := auditdb.GetByTMSId(sp, w.TMS().ID())
	if err != nil {
		return nil, err
	}
	ttxDB, err := ttxdb.GetByTMSId(sp, w.TMS().ID())
	if err != nil {
		return nil, err
	}
	return NewTxAuditor(w, backend, auditDB, ttxDB), nil
}

func NewTxAuditor(w *token.AuditorWallet, backend *auditor.Auditor, auditDB *auditdb.DB, ttxDB *ttxdb.DB) *TxAuditor {
	return &TxAuditor{
		w:                       w,
		auditor:                 backend,
		auditDB:                 auditDB,
		transactionInfoProvider: newTransactionInfoProvider(w.TMS(), ttxDB),
	}
}

func (a *TxAuditor) Validate(tx *Transaction) error {
	return a.auditor.Validate(tx.Context, tx.TokenRequest)
}

func (a *TxAuditor) Audit(tx *Transaction) (*token.InputStream, *token.OutputStream, error) {
	return a.auditor.Audit(tx)
}

// Release unlocks the passed enrollment IDs.
func (a *TxAuditor) Release(tx *Transaction) {
	a.auditor.Release(tx)
}

// Transactions returns an iterator of transaction records filtered by the given params.
func (a *TxAuditor) Transactions(params QueryTransactionsParams) (driver.TransactionIterator, error) {
	return a.auditDB.Transactions(params)
}

// NewPaymentsFilter returns a programmable filter over the payments sent or received by enrollment IDs.
func (a *TxAuditor) NewPaymentsFilter() *auditdb.PaymentsFilter {
	return a.auditDB.NewPaymentsFilter()
}

// NewHoldingsFilter returns a programmable filter over the holdings owned by enrollment IDs.
func (a *TxAuditor) NewHoldingsFilter() *auditdb.HoldingsFilter {
	return a.auditDB.NewHoldingsFilter()
}

// SetStatus sets the status of the audit records with the passed transaction id to the passed status
func (a *TxAuditor) SetStatus(ctx context.Context, txID string, status driver.TxStatus, message string) error {
	return a.auditDB.SetStatus(ctx, txID, status, message)
}

func (a *TxAuditor) GetTokenRequest(txID string) ([]byte, error) {
	return a.auditor.GetTokenRequest(txID)
}

func (a *TxAuditor) Check(context context.Context) ([]string, error) {
	return a.auditor.Check(context)
}

type RegisterAuditorView struct {
	TMSID     token.TMSID
	AuditView view.View
}

func NewRegisterAuditorView(auditView view.View, opts ...token.ServiceOption) *RegisterAuditorView {
	options, err := token.CompileServiceOptions(opts...)
	if err != nil {
		return nil
	}
	return &RegisterAuditorView{
		AuditView: auditView,
		TMSID:     options.TMSID(),
	}
}

func (r *RegisterAuditorView) Call(context view.Context) (interface{}, error) {
	// register responder
	if err := view2.GetRegistry(context).RegisterResponder(r.AuditView, &AuditingViewInitiator{}); err != nil {
		return nil, errors.Wrapf(err, "failed to register auditor view")
	}
	return nil, nil
}

type AuditingViewInitiator struct {
	tx    *Transaction
	local bool
}

func newAuditingViewInitiator(tx *Transaction, local bool) *AuditingViewInitiator {
	return &AuditingViewInitiator{tx: tx, local: local}
}

func (a *AuditingViewInitiator) Call(context view.Context) (interface{}, error) {
	span := trace.SpanFromContext(context.Context())
	var err error
	var session view.Session
	span.AddEvent("start_session")
	if a.local {
		session, err = a.startLocal(context)
	} else {
		session, err = a.startRemote(context)
	}
	if err != nil {
		return nil, errors.WithMessage(err, "failed starting auditing session")
	}

	// Receive signature
	logger.Debugf("Receiving signature for [%s]", a.tx.ID())
	span.AddEvent("start_receiving")
<<<<<<< HEAD

	jsonsession := session2.JSON(context)
	signature, err := jsonsession.ReceiveRaw()
	//signature, err := ReadMessage(session, time.Minute)
=======
	jsonSession := session2.NewFromSession(context, session)
	signature, err := jsonSession.ReceiveRawWithTimeout(time.Minute)
>>>>>>> 4854aca8
	if err != nil {
		span.RecordError(err)
		return nil, errors.WithMessage(err, "failed to read audit event")
	}
	if len(signature) == 0 {
		return nil, errors.New("Empty signature data.")
	}
	span.AddEvent("received_message")
	logger.Debugf("reply received from %s", a.tx.Opts.Auditor)

	// Check signature
	signed, err := a.tx.MarshallToAudit()
	if err != nil {
		return nil, errors.Wrapf(err, "failed marshalling message to sign")
	}
	if logger.IsEnabledFor(zapcore.DebugLevel) {
		logger.Debugf("Verifying auditor signature on [%s][%s][%s]", a.tx.Opts.Auditor.UniqueID(), hash.Hashable(signed).String(), a.tx.ID())
	}

	validAuditing := false
	span.AddEvent("validate_auditing")
	for _, auditorID := range a.tx.TokenService().PublicParametersManager().PublicParameters().Auditors() {
		v, err := a.tx.TokenService().SigService().AuditorVerifier(auditorID)
		if err != nil {
			logger.Debugf("failed to get auditor verifier for [%s]", auditorID)
			continue
		}
		span.AddEvent("verify_auditor_signature")
		if err := v.Verify(signed, signature); err != nil {
			logger.Errorf("failed verifying auditor signature [%s][%s][%s]", auditorID, hash.Hashable(signed).String(), a.tx.TokenRequest.Anchor)
		} else {
			if logger.IsEnabledFor(zapcore.DebugLevel) {
				logger.Debugf("auditor signature verified [%s][%s][%s]", auditorID, base64.StdEncoding.EncodeToString(signature), hash.Hashable(signed))
			}
			validAuditing = true
			break
		}
	}
	if !validAuditing {
		return nil, errors.Errorf("failed verifying auditor signature [%s][%s]", hash.Hashable(signed).String(), a.tx.TokenRequest.Anchor)
	}
	span.AddEvent("append_auditor_signature")
	a.tx.TokenRequest.AddAuditorSignature(signature)

	logger.Debug("auditor signature verified")
	return session, nil
}

func (a *AuditingViewInitiator) startRemote(context view.Context) (view.Session, error) {
	logger.Debugf("Starting remote auditing session with [%s] for [%s]", a.tx.Opts.Auditor.UniqueID(), a.tx.ID())
	session, err := context.GetSession(a, a.tx.Opts.Auditor)
	if err != nil {
		return nil, errors.Wrap(err, "failed getting session")
	}

	// Send transaction
	txRaw, err := a.tx.Bytes()
	if err != nil {
		return nil, err
	}
	err = session.SendWithContext(context.Context(), txRaw)
	if err != nil {
		return nil, errors.Wrap(err, "failed sending transaction")
	}

	return session, nil
}

func (a *AuditingViewInitiator) startLocal(context view.Context) (view.Session, error) {
	logger.Debugf("Starting local auditing for %s", a.tx.ID())

	// This code is executed everytime the auditor is the same as the
	// initiator of a token transaction.
	// For example, if an issuer is also an auditor, then when the issuer asks
	// for auditing, the issuer is essentially talking to itself.
	// FSC does not yet support opening communication session to itself,
	// therefore we create a fake bidirectional communication channel between
	// the AuditingViewInitiator view and its registered responder.
	// Notice also the use of view.AsResponder(right) to run the responder
	// using a predefined session.
	// This code can be removed once FSC supports opening communication session to self.

	// Prepare a bidirectional channel
	// Give to the responder view the right channel, and keep for
	// AuditingViewInitiator the left channel.
	biChannel, err := NewLocalBidirectionalChannel("", context.ID(), "", nil)
	if err != nil {
		return nil, errors.Wrap(err, "failed creating session")
	}
	left := biChannel.LeftSession()
	right := biChannel.RightSession()

	// Send transaction
	txRaw, err := a.tx.Bytes()
	if err != nil {
		return nil, err
	}
	err = left.SendWithContext(context.Context(), txRaw)
	if err != nil {
		return nil, errors.Wrap(err, "failed sending transaction")
	}

	// execute the auditor responder using the fake communication session
	responderView, err := view2.GetRegistry(context).GetResponder(&AuditingViewInitiator{})
	if err != nil {
		return nil, errors.Wrapf(err, "failed to get auditor view")
	}
	// Run the view in a new goroutine
	view3.RunView(logger, context, responderView, view.AsResponder(right))

	return left, nil
}

type AuditApproveView struct {
	w  *token.AuditorWallet
	tx *Transaction
}

func NewAuditApproveView(w *token.AuditorWallet, tx *Transaction) *AuditApproveView {
	return &AuditApproveView{w: w, tx: tx}
}

func (a *AuditApproveView) Call(context view.Context) (interface{}, error) {
	span := trace.SpanFromContext(context.Context())
	span.AddEvent("start_audit_approve_view")
	defer span.AddEvent("end_audit_approve_view")
	// Append audit records
	if err := auditor.New(context, a.w).Append(a.tx); err != nil {
		return nil, errors.Wrapf(err, "failed appending audit records for transaction %s", a.tx.ID())
	}

	if err := a.signAndSendBack(context); err != nil {
		return nil, err
	}

	// cache the token request into the tokens db
	t, err := tokens.GetService(context, a.tx.TMSID())
	if err != nil {
		return nil, errors.Wrapf(err, "failed to get tokens db for [%s]", a.tx.TMSID())
	}
	if err := t.CacheRequest(a.tx.TMSID(), a.tx.TokenRequest); err != nil {
		logger.Warnf("failed to cache token request [%s], this might cause delay, investigate when possible: [%s]", a.tx.TokenRequest.Anchor, err)
	}

	labels := []string{
		"network", a.tx.Network(),
		"channel", a.tx.Channel(),
		"namespace", a.tx.Namespace(),
	}
	GetMetrics(context).AuditApprovedTransactions.With(labels...).Add(1)
	return nil, nil
}

func (a *AuditApproveView) signAndSendBack(context view.Context) error {
	span := trace.SpanFromContext(context.Context())
	logger.Debugf("Signing and sending back transaction... [%s]", a.tx.ID())
	// Sign
	aid, err := a.w.GetAuditorIdentity()
	if err != nil {
		return errors.WithMessagef(err, "failed getting auditor identity for node [%s]", context.Me())
	}
	signer, err := a.w.GetSigner(aid)
	if err != nil {
		return errors.WithMessagef(err, "failed getting signing identity for auditor identity [%s]", aid)
	}

	raw, err := a.tx.MarshallToAudit()
	if err != nil {
		return errors.Wrapf(err, "failed marshalling tx [%s] to audit", a.tx.ID())
	}
	if logger.IsEnabledFor(zapcore.DebugLevel) {
		logger.Debugf("Audit Approve [%s][%s][%s]", aid.UniqueID(), hash.Hashable(raw).String(), a.tx.TokenRequest.Anchor)
	}
	span.AddEvent("sign_tx")
	sigma, err := signer.Sign(raw)
	if err != nil {
		return errors.Wrapf(err, "failed sign audit message for tx [%s]", a.tx.ID())
	}
	logger.Debug("auditor sending sigma back", hash.Hashable(sigma))
	session := context.Session()
	span.AddEvent("send_back_tx")
	if err := session.Send(sigma); err != nil {
		return errors.WithMessagef(err, "failed sending back auditor signature")
	}

	logger.Debugf("Signing and sending back transaction...done [%s]", a.tx.ID())

	span.AddEvent("wait_envelope")
	if err := a.waitEnvelope(context); err != nil {
		return errors.WithMessagef(err, "failed obtaining auditor signature")
	}
	return nil
}

func (a *AuditApproveView) waitEnvelope(context view.Context) error {
	span := trace.SpanFromContext(context.Context())
	logger.Debugf("Waiting for envelope... [%s]", a.tx.ID())
	tx, err := ReceiveTransaction(context, WithNoTransactionVerification())
	if err != nil {
		return errors.Wrapf(err, "failed to receive transaction with network envelope")
	}
	logger.Debugf("Waiting for envelope...transaction received[%s]", a.tx.ID())

	// Processes
	if logger.IsEnabledFor(zapcore.DebugLevel) {
		logger.Debugf("Processes envelope...")
	}
	if tx.Payload == nil {
		return errors.Errorf("expected transaction payload not found")
	}
	// Ack for distribution
	// Send the signature back

	var sigma []byte
	logger.Debugf("auditor signing ack response [%s] with identity [%s]", hash.Hashable(tx.FromRaw), view2.GetIdentityProvider(context).DefaultIdentity())
	signer, err := view2.GetSigService(context).GetSigner(view2.GetIdentityProvider(context).DefaultIdentity())
	if err != nil {
		return errors.WithMessagef(err, "failed getting signing identity for [%s]", view2.GetIdentityProvider(context).DefaultIdentity())
	}
	span.AddEvent("sign_ack")
	sigma, err = signer.Sign(tx.FromRaw)
	if err != nil {
		return errors.WithMessage(err, "failed to sign ack response")
	}
	if logger.IsEnabledFor(zapcore.DebugLevel) {
		logger.Debugf("ack response: [%s] from [%s]", hash.Hashable(sigma), view2.GetIdentityProvider(context).DefaultIdentity())
	}
	session := context.Session()
	span.AddEvent("send_back_ack")
	if err := session.Send(sigma); err != nil {
		return errors.WithMessage(err, "failed sending ack")
	}

	logger.Debugf("Waiting for envelope...done [%s]", a.tx.ID())

	return nil
}<|MERGE_RESOLUTION|>--- conflicted
+++ resolved
@@ -9,6 +9,7 @@
 import (
 	"context"
 	"encoding/base64"
+	"time"
 
 	view2 "github.com/hyperledger-labs/fabric-smart-client/platform/view"
 	"github.com/hyperledger-labs/fabric-smart-client/platform/view/services/hash"
@@ -146,15 +147,8 @@
 	// Receive signature
 	logger.Debugf("Receiving signature for [%s]", a.tx.ID())
 	span.AddEvent("start_receiving")
-<<<<<<< HEAD
-
-	jsonsession := session2.JSON(context)
-	signature, err := jsonsession.ReceiveRaw()
-	//signature, err := ReadMessage(session, time.Minute)
-=======
 	jsonSession := session2.NewFromSession(context, session)
 	signature, err := jsonSession.ReceiveRawWithTimeout(time.Minute)
->>>>>>> 4854aca8
 	if err != nil {
 		span.RecordError(err)
 		return nil, errors.WithMessage(err, "failed to read audit event")
