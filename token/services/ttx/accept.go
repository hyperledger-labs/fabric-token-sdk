--- conflicted
+++ resolved
@@ -9,6 +9,7 @@
 import (
 	"encoding/base64"
 	"fmt"
+	"time"
 
 	view2 "github.com/hyperledger-labs/fabric-smart-client/platform/view"
 	"github.com/hyperledger-labs/fabric-smart-client/platform/view/services/hash"
@@ -132,15 +133,9 @@
 			if logger.IsEnabledFor(zapcore.DebugLevel) {
 				logger.Debugf("Receiving signature request...")
 			}
-<<<<<<< HEAD
-			jsonsession := session2.JSON(context)
-			err := jsonsession.Receive(signatureRequest)
-			// msg, err := ReadMessage(session, time.Minute)
-=======
 			jsonSession := session2.JSON(context)
 			err := jsonSession.ReceiveWithTimeout(signatureRequest, time.Minute)
 			//msg, err := ReadMessage(session, time.Minute)
->>>>>>> 4854aca8
 			if err != nil {
 				return errors.Wrap(err, "failed reading signature request")
 			}
