--- conflicted
+++ resolved
@@ -7,7 +7,6 @@
 package multisig
 
 import (
-	"runtime/debug"
 	"slices"
 	"time"
 
@@ -65,36 +64,15 @@
 	span := trace.SpanFromContext(context.Context())
 	span.AddEvent("start_receive_spendRequest_view")
 	defer span.AddEvent("end_receive_spendRequest_view")
-<<<<<<< HEAD
-	request := &SpendRequest{}
-	jsonsession := session.JSON(context)
-	err := jsonsession.Receive(request)
-=======
 	tx := &SpendRequest{}
 	jsonSession := session2.JSON(context)
 	err := jsonSession.ReceiveWithTimeout(tx, time.Minute*4)
->>>>>>> 4854aca8
 	//msg, err := ttx.ReadMessage(context.Session(), time.Minute*4)
 	if err != nil {
 		span.RecordError(err)
 	}
 	span.AddEvent("receive_tx")
 
-<<<<<<< HEAD
-	requestBytes, err := json.Marshal(request)
-	if err != nil {
-		return nil, errors.Errorf("Failed to marshal request: %v", err)
-	}
-
-	if logger.IsEnabledFor(zapcore.DebugLevel) {
-		logger.Debugf("ReceiveSpendRequestView: received spendRequest, len [%d][%s]", len(requestBytes), hash.Hashable(requestBytes))
-	}
-	if len(requestBytes) == 0 {
-		info := context.Session().Info()
-		logger.Errorf("received empty message, session closed [%s:%v], [%s]", info.ID, info.Closed, string(debug.Stack()))
-		return nil, errors.Errorf("received empty message, session closed [%s:%v]", info.ID, info.Closed)
-	}
-=======
 	//if logger.IsEnabledFor(zapcore.DebugLevel) {
 	//	logger.Debugf("ReceiveSpendRequestView: received spendRequest, len [%d][%s]", len(msg), hash.Hashable(msg))
 	//}
@@ -103,17 +81,11 @@
 	// 	logger.Errorf("received empty message, session closed [%s:%v], [%s]", info.ID, info.Closed, string(debug.Stack()))
 	// 	return nil, errors.Errorf("received empty message, session closed [%s:%v]", info.ID, info.Closed)
 	// }
->>>>>>> 4854aca8
 	// tx, err := NewSpendRequestFromBytes(msg)
 	// if err != nil {
 	// 	return nil, errors.Wrap(err, "failed to receive spendRequest")
 	// }
-<<<<<<< HEAD
-	//return tx, nil
-	return request, nil
-=======
 	return tx, nil
->>>>>>> 4854aca8
 }
 
 // SpendResponse is the response to a SpendRequest
